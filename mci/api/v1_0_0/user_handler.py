"""User Handler

Handle user endpoint requests from the API.

"""

import json
import os
from collections import OrderedDict
from datetime import datetime

import requests
from sqlalchemy import func
<<<<<<< HEAD

=======
from mci.config import Config
from mci.id_factory import MasterClientIDFactory
from mci.db.models import Individual, Address, EducationLevel, EmploymentStatus, EthnicityRace,\
    Gender, Source, IndividualDisposition, Disposition
>>>>>>> cd1daa80
from mci.app.app import db
from mci.config import ConfigurationFactory
from mci.db.models import (Address, Disposition, EducationLevel,
                           EmploymentStatus, EthnicityRace, Gender, Individual,
                           IndividualDisposition, Source)
from mci.helpers import build_links, error_message, validate_email
from mci.id_factory import MasterClientIDFactory

config = ConfigurationFactory.from_env()


class UserHandler(object):
    """User Handler

    A class for handling all requests made to the users endpoint.

    """

    def get_mailing_address(self, user: Individual):
        """ Return an individuals mailing address if available.

        Args:
            user (Individual): The user to find the mailing address of.

        Return:
            dict: Mailing address

        """
        mailing_address = {
            'address': '',
            'city': '',
            'state': '',
            'postal_code': '',
            'country': ''
        }

        if user.mailing_address_id is not None:
            address = Address.query.filter_by(
                id=user.mailing_address_id).first()
            if address is not None:
                mailing_address['address'] = '' if address.address is None else address.address
                mailing_address['city'] = '' if address.city is None else address.city
                mailing_address['state'] = '' if address.state is None else address.state
                mailing_address['postal_code'] = '' if address.postal_code is None else address.postal_code
                mailing_address['country'] = '' if address.country is None else address.country

        return mailing_address

    def get_user_by_id(self, mci_id: str):
        """Look up a user by their MCI ID.

        Args:
            mci_id (str): The MCI ID to query for.

        Return:
            dict, int: An object representing the specified user and the associated error code.

        """

        try:
            user_obj = Individual.query.filter_by(mci_id=mci_id).first()
            if user_obj is None:
                raise Exception
            else:
                user = {
                    'mci_id': user_obj.mci_id,
                    'vendor_id': '' if user_obj.vendor_id is None else user_obj.vendor_id,
                    'registration_date': '' if user_obj.registration_date is None else datetime.strftime(user_obj.registration_date, '%Y-%m-%d'),
                    # 'ssn': '' if user_obj.ssn is None else user_obj.ssn,
                    'first_name': '' if user_obj.first_name is None else user_obj.first_name,
                    'suffix': '' if user_obj.suffix is None else user_obj.suffix,
                    'last_name': '' if user_obj.last_name is None else user_obj.last_name,
                    'middle_name': '' if user_obj.middle_name is None else user_obj.middle_name,
                    'mailing_address': self.get_mailing_address(user_obj),
                    'date_of_birth': '' if user_obj.date_of_birth is None else str(user_obj.date_of_birth),
                    'email_address': '' if user_obj.email_address is None else user_obj.email_address,
                    'telephone': '' if user_obj.telephone is None else user_obj.telephone,
                    'gender': self.find_gender_type(user_obj),
                    'ethnicity_race': self.find_user_ethnicity(user_obj),
                    'education_level': '',
                    'employment_status': self.find_employment_status_type(user_obj),
                    'source': self.find_source_type(user_obj)
                }
                return user, 200
        except Exception as e:
            print('Exception is {}'.format(e))
            return {'error': 'Cannot find user with MCI ID {}'.format(mci_id)}, 404

    def find_address_id(self, address):
        """Look up address.

        Args:
            address (dict): The address object to query for.

        Return:
            dict: Response object with details about the address.
        """
        result = {
            'exists': False,
            'id': None,
            'error': None
        }
        try:
            new_address = Address(address['address'].title(),
                                  address['city'].title(),
                                  address['state'].upper(),
                                  address['postal_code'],
                                  address['country'].upper())
            address = Address.query.filter_by(address=new_address.address, city=new_address.city,
                                              state=new_address.state, postal_code=new_address.postal_code,
                                              country=new_address.country).first()
            if address is not None:
                result['id'] = address.id
                result['exists'] = True
            else:
                db.session.add(new_address)
                db.session.commit()
                result['id'] = new_address.id
        except Exception:
            result['error'] = 'Invalid Mailing Address format.'

        return result

    def find_gender_id(self, gender_type: str):
        """Locate Gender ID based on it's value.

        Args:
            gender_type: Gender type value to look up.

        Return:
            dict: The gender id and any associated error message.
        """
        result = {
            'id': None,
            'error': None
        }
        gender = Gender.query.filter(func.lower(
            Gender.gender) == func.lower(gender_type)).first()
        if gender is None:
            result['error'] = 'Invalid gender type specified.'
        else:
            result['id'] = gender.id

        return result

    def find_employment_status_type(self, user: Individual):
        """
        """
        try:
            employment_status = EmploymentStatus.query.filter_by(
                id=user.employment_status_id).first()
            return employment_status.employment_status
        except Exception:
            return ''

    def find_gender_type(self, user: Individual):
        """Locate Gender value based on its type.

        Args:
            gender_id: Gender type value to look up.

        Return:
            str: The gender type based on the string.
        """
        try:
            gender = Gender.query.filter_by(id=user.gender_id).first()
            return gender.gender
        except Exception:
            return ''

    def find_source_type(self, user: Individual):
        """Locate Registration source value based on its id.

        Args:
            user (Individual): Gender type value to look up.

        Return:
            str: The source type string.
        """
        try:
            source = Source.query.filter_by(id=user.source_id).first()
            return source.source
        except Exception:
            return ''

    def find_user_ethnicity(self, user: Individual):
        """Retrieve a user's ethnicities based on their IDs
        """
        ethnicities = []
        try:
            for ethnicity in user.ethnicity_races:
                ethnicities.append(ethnicity.ethnicity_race)
        except Exception:
            pass
        return ethnicities

    def find_ethnicity_race(self, ethnicity_type: str):
        """Locate Ethnicity/Race ID based on it's value.

        Args:
            ethnicity_type: Ethnicity value to look up.

        Return:
            dict: The associated ethnicity type id and any associated error message.
        """

        result = {
            'object': None,
            'error': None
        }
        try:
            ethnicity = EthnicityRace.query.filter(func.lower(
                EthnicityRace.ethnicity_race) == func.lower(ethnicity_type)).first()

            if ethnicity is not None:
                result['object'] = ethnicity
            else:
                result['error'] = 'Invalid or unknown ethnicity/race specified ({}).'.format(
                    ethnicity_type.title())
        except Exception:
            result['error'] = 'An undefined query error occured.'

        return result

    def find_education_level_id(self, education_level):
        """Locate Education Level Type ID based on it's value.

        Args:
            education_type: Education Level Type ID type value to look up.

        Return:
            dict: The education level type id and any associated error message.
        """

        result = {
            'id': None,
            'error': None
        }
        education = EducationLevel.query.filter(func.lower(
            EducationLevel.education_level) == func.lower(education_level)).first()
        if education is None:
            result['error'] = 'Invalid education level specified.'
        else:
            result['id'] = education.id

        return result

    def find_employment_status_id(self, employment_status_type):
        """Locate Employment Status Type ID based on it's value.

        Args:
            employment_status_type: Employment status type value to look up.

        Return:
            dict: The employment status type and any associated error message.
        """

        result = {
            'id': None,
            'error': None
        }
        employment_status = EmploymentStatus.query.filter(func.lower(
            EmploymentStatus.employment_status) == func.lower(employment_status_type)).first()
        if employment_status is None:
            result['error'] = 'Invalid employment status type specified.'
        else:
            result['id'] = employment_status.id

        return result

    def find_source_id(self, source_type):
        """Locate Source ID based on it's value.

        Args:
            source_type: Source type value to look up.

        Return:
            dict: The source type and any associated error message.
        """

        result = {
            'id': None,
            'error': None
        }
        source = Source.query.filter(func.lower(
            Source.source) == func.lower(source_type)).first()
        if source is None:
            result['error'] = 'Invalid source type specified.'
        else:
            result['id'] = source.id

        return result

    def find_disposition(self, disposition_type):
        """Locate Disposition based on it's value.

        Args:
            disposition_type: Disposition type value to look up.

        Return:
            dict: The associated disposition type id and any associated error message.
        """

        result = {
            'object': None,
            'error': None
        }
        try:
            disposition = Disposition.query.filter(func.lower(
                Disposition.disposition) == func.lower(disposition_type)).first()

            if disposition is not None:
                result['object'] = disposition
            else:
                result['error'] = 'Invalid or unknown disposition specified ({}).'.format(
                    disposition_type.title())
        except Exception:
            result['error'] = 'An undefined query error occured.'

        return result

    def create_new_user(self, user_object):
        """ Creates a new user. """
        errors = []
        try:
            user = user_object.json
        except Exception:
            return error_message('Malformed or empty JSON object found in request body.')

        new_user = Individual()
        # basic user information
        if 'vendor_id' in user.keys():
            new_user.vendor_id = user['vendor_id']
        if 'ssn' in user.keys():
            new_user.ssn = user['ssn']
        if 'first_name' in user.keys():
            new_user.first_name = user['first_name'].title()
        if 'suffix' in user.keys():
            new_user.suffix = user['suffix'].title()
        if 'middle_name' in user.keys():
            new_user.middle_name = user['middle_name'].title()
        if 'last_name' in user.keys():
            new_user.last_name = user['last_name'].title()
        if 'email_address' in user.keys():
            if validate_email(user['email_address']):
                new_user.email_address = user['email_address']
            else:
                errors.append('Invalid Email Address format.')
        if 'telephone' in user.keys():
            new_user.telephone = user['telephone']
        if 'date_of_birth' in user.keys():
            try:
                new_user.date_of_birth = datetime.strptime(
                    user['date_of_birth'], '%Y-%m-%d')
            except Exception:
                errors.append('Invalid Date of Birth format.')

        # items that require lookup table queries
        if 'mailing_address' in user.keys():
            address = self.find_address_id(user['mailing_address'])

            if address['id'] is not None:
                new_user.mailing_address_id = address['id']
            else:
                if address['error'] is not None:
                    errors.append(address['error'])
                else:
                    errors.append('Invalid Mailing Address format.')

        if 'gender' in user.keys():
            gender = self.find_gender_id(user['gender'])
            if gender['id'] is not None:
                new_user.gender_id = gender['id']
            else:
                errors.append(gender['error'])

        if 'ethnicity_race' in user.keys():
            if not isinstance(user['ethnicity_race'], list):
                errors.append('Ethnicity/Race must be an array.')
            else:
                for ethnicities_type in user['ethnicity_race']:
                    ethnicity = self.find_ethnicity_race(ethnicities_type)
                    if ethnicity['object'] is None:
                        errors.append(ethnicity['error'])
                    else:
                        new_user.ethnicity_races.append(ethnicity['object'])

        if 'education_level' in user.keys():
            education_level = self.find_education_level_id(
                user['education_level'])
            if education_level['id'] is None:
                errors.append(education_level['error'])
            else:
                new_user.education_level_id = education_level['id']

        if 'employment_status' in user.keys():
            employment_status = self.find_employment_status_id(
                user['employment_status'])
            if employment_status['id'] is None:
                errors.append(employment_status['error'])
            else:
                new_user.employment_status_id = employment_status['id']

        if 'source' in user.keys():
            source = self.find_source_id(user['source'])
            if source['id'] is None:
                errors.append(source['error'])
            else:
                new_user.source_id = source['id']

        if 'disposition' in user.keys():
            if not isinstance(user['disposition'], list):
                errors.append('User disposition must be an array.')
            else:
                for disposition_type in user['disposition']:
                    disposition = self.find_disposition(disposition_type)
                    if disposition['object'] is None:
                        errors.append(disposition['error'])
                    else:
                        new_user.dispositions.append(disposition['object'])

        if len(errors) == 0:
            matching_service_uri = config.get_matching_service_uri()
            new_user_json = json.dumps(new_user.as_dict, default=str)
            response = requests.post(matching_service_uri, data=new_user_json, timeout=5)

            if response.status_code == 201:
                return self.handle_match_response(response=response, new_user=new_user)
            else:
                return {
                    'error': 'The matching service did not return a response.'
                }, 400        
        else:
            return {
                'error': errors
            }, 400

    def handle_match_response(self, response, new_user):
        mci_threshold = os.getenv('MCI_THRESHOLD', 0.9)
        match_data = response.json()
        computed_mci_threshold = match_data['score']
        matched_mci_id = match_data['mci_id']

        if computed_mci_threshold and (computed_mci_threshold >= mci_threshold):
            matched_individual = Individual.query.filter_by(
                mci_id=matched_mci_id).first()

            return {
                'mci_id': matched_individual.mci_id,
                'vendor_id': matched_individual.vendor_id,
                'first_name': matched_individual.first_name,
                'last_name': matched_individual.last_name,
                'match_probability': computed_mci_threshold
            }, 200

        else:
            db.session.add(new_user)
            db.session.commit()

            return {
                'mci_id': new_user.mci_id,
                'vendor_id': new_user.vendor_id,
                'first_name': new_user.first_name,
                'last_name': new_user.last_name
            }, 201

    def get_all_users(self, offset=0, limit=20):
        """ Retrieve all users.

        Args:
            offset (int): Database offset to look up datasets by
            limit (int): Number of results to return in the query set.

        """

        status_code = 200
        try:
            offset = int(offset)
            limit = int(limit)
            if offset < 0 or limit < 0:
                return error_message('Offset and Limit must be positive integers.')
            if limit > Config.get_page_limit():
                limit = Config.get_page_limit()
        except Exception:
            return error_message('Offset and Limit must be integers.')

        users = Individual.query.limit(limit).offset(offset)
        row_count = Individual.query.count()
        if row_count > 0:
            links = build_links('users', offset, limit, row_count)
        else:
            links = []
            status_code = 404

        response = OrderedDict()
        response['users'] = []

        for user in users:
            response['users'].append({
                'mci_id': user.mci_id,
                'first_name': user.first_name,
                'last_name': user.last_name,
                'suffix': user.suffix
            })

        response['links'] = links
        return response, status_code<|MERGE_RESOLUTION|>--- conflicted
+++ resolved
@@ -11,14 +11,7 @@
 
 import requests
 from sqlalchemy import func
-<<<<<<< HEAD
-
-=======
-from mci.config import Config
-from mci.id_factory import MasterClientIDFactory
-from mci.db.models import Individual, Address, EducationLevel, EmploymentStatus, EthnicityRace,\
-    Gender, Source, IndividualDisposition, Disposition
->>>>>>> cd1daa80
+
 from mci.app.app import db
 from mci.config import ConfigurationFactory
 from mci.db.models import (Address, Disposition, EducationLevel,
