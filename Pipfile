[[source]]
url = "https://pypi.org/simple"
verify_ssl = true
name = "pypi"

[packages]
pycodestyle = "*"
"autopep8" = "*"
flask = "*"
flask-restful = "*"
gunicorn = "*"
flask-sqlalchemy = "*"
flask-migrate = "*"
"psycopg2-binary" = "*"
brighthive-authlib = "*"
<<<<<<< HEAD
requests = "*"
=======
mci-database = {editable = true,git = "http://github.com/brighthive/mci-database.git"}
>>>>>>> 358ed36c

[dev-packages]
expects = "*"
pytest = "*"
pytest-cov = "*"
docker = "*"
sphinx = "*"

[requires]
python_version = "3.7"<|MERGE_RESOLUTION|>--- conflicted
+++ resolved
@@ -13,11 +13,8 @@
 flask-migrate = "*"
 "psycopg2-binary" = "*"
 brighthive-authlib = "*"
-<<<<<<< HEAD
 requests = "*"
-=======
 mci-database = {editable = true,git = "http://github.com/brighthive/mci-database.git"}
->>>>>>> 358ed36c
 
 [dev-packages]
 expects = "*"
